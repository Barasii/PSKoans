<#
    PSProviders
<<<<<<< HEAD
#>
Describe 'Alias' {

}

Describe 'Environment' {

}

Describe 'FileSystem' {

}

Describe 'Function' {

}

Describe 'Variable' {

}

Describe 'Registry' -Tag 'Windows' {

}
=======

    Providers are PowerShell's generial-purpose solution for accessing resources. The default set of
    providers that come with PowerShell on all platforms are listed below:

    Name                 Capabilities                            Drives
    ----                 ------------                            ------
    Alias                ShouldProcess                           {Alias}
    Environment          ShouldProcess                           {Env}
    FileSystem           Filter, ShouldProcess, Credentials      {/}
    Function             ShouldProcess                           {Function}
    Variable             ShouldProcess                           {Variable}

    Several are for accessing internal PowerShell resources (aliases, functions, variables), but the
    rest typically interact with the surrounding environment like the filesystem or OS environment.

    On Windows, PowerShell also comes with a Registry provider, for interacting with the Windows
    registry.
#>
>>>>>>> 981c3ddc
<|MERGE_RESOLUTION|>--- conflicted
+++ resolved
@@ -1,6 +1,22 @@
 <#
     PSProviders
-<<<<<<< HEAD
+
+    Providers are PowerShell's generial-purpose solution for accessing resources. The default set of
+    providers that come with PowerShell on all platforms are listed below:
+
+    Name                 Capabilities                            Drives
+    ----                 ------------                            ------
+    Alias                ShouldProcess                           {Alias}
+    Environment          ShouldProcess                           {Env}
+    FileSystem           Filter, ShouldProcess, Credentials      {/}
+    Function             ShouldProcess                           {Function}
+    Variable             ShouldProcess                           {Variable}
+
+    Several are for accessing internal PowerShell resources (aliases, functions, variables), but the
+    rest typically interact with the surrounding environment like the filesystem or OS environment.
+
+    On Windows, PowerShell also comes with a Registry provider, for interacting with the Windows
+    registry.
 #>
 Describe 'Alias' {
 
@@ -25,23 +41,4 @@
 Describe 'Registry' -Tag 'Windows' {
 
 }
-=======
 
-    Providers are PowerShell's generial-purpose solution for accessing resources. The default set of
-    providers that come with PowerShell on all platforms are listed below:
-
-    Name                 Capabilities                            Drives
-    ----                 ------------                            ------
-    Alias                ShouldProcess                           {Alias}
-    Environment          ShouldProcess                           {Env}
-    FileSystem           Filter, ShouldProcess, Credentials      {/}
-    Function             ShouldProcess                           {Function}
-    Variable             ShouldProcess                           {Variable}
-
-    Several are for accessing internal PowerShell resources (aliases, functions, variables), but the
-    rest typically interact with the surrounding environment like the filesystem or OS environment.
-
-    On Windows, PowerShell also comes with a Registry provider, for interacting with the Windows
-    registry.
-#>
->>>>>>> 981c3ddc
